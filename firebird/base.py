"""
Firebird database backend for Django.
"""

import sys

try:
    import fdb as Database
except ImportError as e:
    from django.core.exceptions import ImproperlyConfigured
    raise ImproperlyConfigured("Error loading fdb module: %s" % e)

from fdb.ibase import charset_map

from django.db import utils
<<<<<<< HEAD
from django.db.backends import *
=======
from django.db.backends import (
    BaseDatabaseFeatures,
    BaseDatabaseWrapper,
    BaseDatabaseValidation,
)
from django.db.backends.signals import connection_created
>>>>>>> 4d55a6de
from django.utils.encoding import smart_str
from django.utils.functional import cached_property
from django.utils import six

from .operations import DatabaseOperations
from .client import DatabaseClient
from .creation import DatabaseCreation
from .introspection import DatabaseIntrospection
from .schema import DatabaseSchemaEditor

DatabaseError = Database.DatabaseError
IntegrityError = Database.IntegrityError
OperationalError = Database.OperationalError


class DatabaseFeatures(BaseDatabaseFeatures):
    allows_group_by_pk = False  # if the backend can group by just by PK
    supports_forward_references = False
    has_bulk_insert = False
    can_return_id_from_insert = True
    has_select_for_update = True
    has_select_for_update_nowait = False
    supports_forward_references = False
    supports_tablespaces = False
    supports_long_model_names = False
    supports_timezones = False
    has_zoneinfo_database = False
    uses_savepoints = True
    supports_paramstyle_pyformat = False
    #connection_persists_old_columns = True
    can_rollback_ddl = True
    requires_literal_defaults = True
    has_case_insensitive_like = False

    # In firebird, check constraint are table based, no column based
    supports_column_check_constraints = False

    can_introspect_boolean_field = False
    can_introspect_small_integer_field = True

    # If NULL is implied on columns without needing to be explicitly specified
    implied_column_null = True

    uppercases_column_names = True

    @cached_property
    def supports_transactions(self):
        return True


class DatabaseValidation(BaseDatabaseValidation):
    pass


class DatabaseWrapper(BaseDatabaseWrapper):
    vendor = 'firebird'
    operators = {
        'exact': '= %s',
        'iexact': '= UPPER(%s)',
        'contains': "LIKE %s ESCAPE'\\'",
        'icontains': "LIKE UPPER(%s) ESCAPE'\\'",  # 'CONTAINING %s', #case is ignored
        'gt': '> %s',
        'gte': '>= %s',
        'lt': '< %s',
        'lte': '<= %s',
        'startswith': "LIKE %s ESCAPE'\\'",  # 'STARTING WITH %s', #looks to be faster than LIKE
        'endswith': "LIKE %s ESCAPE'\\'",
        'istartswith': "LIKE UPPER(%s) ESCAPE'\\'",  # 'STARTING WITH UPPER(%s)',
        'iendswith': "LIKE UPPER(%s) ESCAPE'\\'",
        'regex': "SIMILAR TO %s",
        'iregex': "SIMILAR TO %s",  # Case Sensitive depends on collation
    }

    Database = Database

    def __init__(self, *args, **kwargs):
        super(DatabaseWrapper, self).__init__(*args, **kwargs)

        self._server_version = None
        self._db_charset = None
        self.encoding = None

        opts = self.settings_dict["OPTIONS"]
        RC = Database.ISOLATION_LEVEL_READ_COMMITED
        self.isolation_level = opts.get('isolation_level', RC)

        self.features = DatabaseFeatures(self)
        self.ops = DatabaseOperations(self)
        self.client = DatabaseClient(self)
        self.creation = DatabaseCreation(self)
        self.introspection = DatabaseIntrospection(self)
        self.validation = DatabaseValidation(self)

    ##### Backend-specific methods for creating connections and cursors #####

    def get_connection_params(self):
        """Returns a dict of parameters suitable for get_new_connection."""
        settings_dict = self.settings_dict
        if settings_dict['NAME'] == '':
            from django.core.exceptions import ImproperlyConfigured
            raise ImproperlyConfigured(
                    "settings.DATABASES is improperly configured. "
                    "Please supply the NAME value.")

        conn_params = {'charset': 'UTF8'}
        conn_params['dsn'] = settings_dict['NAME']
        if settings_dict['HOST']:
            conn_params['dsn'] = ('%s:%s') % (settings_dict['HOST'], conn_params['dsn'])
        if settings_dict['PORT']:
            conn_params['port'] = settings_dict['PORT']
        if settings_dict['USER']:
            conn_params['user'] = settings_dict['USER']
        if settings_dict['PASSWORD']:
            conn_params['password'] = settings_dict['PASSWORD']
        options = settings_dict['OPTIONS'].copy()
        conn_params.update(options)

        self._db_charset = conn_params.get('charset')
        self.encoding = charset_map.get(self._db_charset, 'utf_8')

        return conn_params

    def get_new_connection(self, conn_params):
        """Opens a connection to the database."""
        return Database.connect(**conn_params)

    def init_connection_state(self):
        """Initializes the database connection settings."""
        pass

    def create_cursor(self):
        """Creates a cursor. Assumes that a connection is established."""
        cursor = self.connection.cursor()
        return FirebirdCursorWrapper(cursor, self.encoding)

    ##### Backend-specific transaction management methods #####

    def _set_autocommit(self, autocommit):
        """
        Backend-specific implementation to enable or disable autocommit.

        FDB doesn't support auto-commit feature directly, but developers may
        achieve the similar result using explicit transaction start, taking
        advantage of default_action and its default value (commit).
        See:
        http://www.firebirdsql.org/file/documentation/drivers_documentation/python/fdb/usage-guide.html#auto-commit

        Pay attention at _close() method below
        """
        pass

    ##### Backend-specific wrappers for PEP-249 connection methods #####

    def _close(self):
        if self.connection is not None:
            with self.wrap_database_errors:
                if self.autocommit is True:
                    self.connection.commit()
                return self.connection.close()

    ##### Connection termination handling #####

    def is_usable(self):
        """
        Tests if the database connection is usable.
        This function may assume that self.connection is not None.
        """
        try:
            cur = self.connection.cursor()
            cur.execute('SELECT 1 FROM RDB$DATABASE')
        except DatabaseError:
            return False
        else:
            return True

    @cached_property
    def server_version(self):
        """
        Access method for engine_version property.
        engine_version return a full version in string format
        (ie: 'WI-V6.3.5.4926 Firebird 1.5' )
        """
        if not self._server_version:
            if not self.connection:
                self.cursor()
            self._server_version = self.connection.db_info(Database.isc_info_firebird_version)
        return self._server_version

    def schema_editor(self, *args, **kwargs):
        "Returns a new instance of this backend's SchemaEditor"
        return DatabaseSchemaEditor(self, *args, **kwargs)


class FirebirdCursorWrapper(object):
    """
    Django uses "format" style placeholders, but firebird uses "qmark" style.
    This fixes it -- but note that if you want to use a literal "%s" in a query,
    you'll need to use "%%s".
    """
    codes_for_integrityerror = (-803, -625, -530)

    def __init__(self, cursor, encoding):
        self.cursor = cursor
        self.encoding = encoding

    def execute(self, query, params=None):
        if params is None:
            params = []
        try:
            q = self.convert_query(query, len(params))
            return self.cursor.execute(q, params)
        except Database.IntegrityError as e:
            six.reraise(utils.IntegrityError, utils.IntegrityError(*self.error_info(e, query, params)), sys.exc_info()[2])
        except Database.DatabaseError as e:
            # Map some error codes to IntegrityError, since they seem to be
            # misclassified and Django would prefer the more logical place.
            # fdb: raise exception as tuple with (error_msg, sqlcode, error_code)
            if e.args[1] in self.codes_for_integrityerror:
                six.reraise(utils.IntegrityError, utils.IntegrityError(*self.error_info(e, query, params)), sys.exc_info()[2])
            #six.reraise(utils.DatabaseError, utils.DatabaseError(*self.error_info(e, query, params)), sys.exc_info()[2])
            raise

    def executemany(self, query, param_list):
        try:
            q = self.convert_query(query, len(param_list[0]))
            return self.cursor.executemany(q, param_list)
        except Database.IntegrityError as e:
            six.reraise(utils.IntegrityError, utils.IntegrityError(*self.error_info(e, query, param_list[0])), sys.exc_info()[2])
        except Database.DatabaseError as e:
            # Map some error codes to IntegrityError, since they seem to be
            # misclassified and Django would prefer the more logical place.
            # fdb: raise exception as tuple with (error_msg, sqlcode, error_code)
            if e.args[1] in self.codes_for_integrityerror:
                six.reraise(utils.IntegrityError, utils.IntegrityError(*self.error_info(e, query, param_list[0])), sys.exc_info()[2])
            #six.reraise(utils.DatabaseError, utils.DatabaseError(*self.error_info(e, query, param_list[0])), sys.exc_info()[2])
            raise

    def convert_query(self, query, num_params):
        # kinterbasdb tries to convert the passed SQL to string.
        # But if the connection charset is NONE, ASCII or OCTETS it will fail.
        # So we convert it to string first.
        if num_params == 0:
            return smart_str(query, self.encoding)
        return smart_str(query % tuple("?" * num_params), self.encoding)

    def error_info(self, e, q, p):
        # fdb: raise exception as tuple with (error_msg, sqlcode, error_code)
        # just when it uses exception_from_status function. Ticket #44.
        try:
            error_msg = e.args[0]
        except IndexError:
            error_msg = ''

        try:
            sql_code = e.args[1]
        except IndexError:
            sql_code = None

        try:
            error_code = e.args[2]
        except IndexError:
            error_code = None

        if q:
            sql_text = q % tuple(p)
        else:
            sql_text = q
        return tuple([error_msg, sql_code, error_code, {'sql': sql_text, 'params': p}])

    def __getattr__(self, attr):
        if attr in self.__dict__:
            return self.__dict__[attr]
        else:
            return getattr(self.cursor, attr)

    def __iter__(self):
        return iter(self.cursor)<|MERGE_RESOLUTION|>--- conflicted
+++ resolved
@@ -13,16 +13,12 @@
 from fdb.ibase import charset_map
 
 from django.db import utils
-<<<<<<< HEAD
-from django.db.backends import *
-=======
 from django.db.backends import (
     BaseDatabaseFeatures,
     BaseDatabaseWrapper,
     BaseDatabaseValidation,
 )
 from django.db.backends.signals import connection_created
->>>>>>> 4d55a6de
 from django.utils.encoding import smart_str
 from django.utils.functional import cached_property
 from django.utils import six
